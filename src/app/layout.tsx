--- conflicted
+++ resolved
@@ -1,61 +1,46 @@
-import "@/styles/globals.css";
-
-<<<<<<< HEAD
-import type { Metadata } from "next";
-import { Fira_Code, Geist, Inter, Lora } from "next/font/google";
-import { NavigationLoader } from "@/app/_components/navigation-loader";
-import { Toaster } from "@/components/ui/sonner";
 import { cn } from "@/lib/utils";
+import { BrandingProvider } from "@/providers/branding-provider";
 import { SessionProvider } from "@/providers/session-provider";
 import { TenantConfigProvider } from "@/providers/tenant-config-provider";
-import { ThemeProvider } from "@/providers/theme-provider";
 import { getTenantConfig } from "@/server/utils/tenant";
+import "@/styles/globals.css";
 import { TRPCReactProvider } from "@/trpc/react";
+import { body, html } from "framer-motion/client";
+import type { Metadata } from "next";
+import { ThemeProvider } from "next-themes";
+import { Toaster } from "sonner";
+import { NavigationLoader } from "./_components/navigation-loader";
 import { ReactScan } from "./_components/react-scan";
-=======
-import type { Metadata } from 'next';
-import { Fira_Code, Geist, Inter, Lora } from 'next/font/google';
-import { NavigationLoader } from '@/app/_components/navigation-loader';
-import { Toaster } from '@/components/ui/sonner';
-import { cn } from '@/lib/utils';
-import { BrandingProvider } from '@/providers/branding-provider';
-import { SessionProvider } from '@/providers/session-provider';
-import { TenantConfigProvider } from '@/providers/tenant-config-provider';
-import { ThemeProvider } from '@/providers/theme-provider';
-import { getTenantConfig } from '@/server/utils/tenant';
-import { TRPCReactProvider } from '@/trpc/react';
-import { api } from '@/trpc/server-client';
-import { ReactScan } from './_components/react-scan';
->>>>>>> 2eeb1b14
+import { Geist, Inter, Lora, Fira_Code } from "next/font/google";
 
 export const metadata: Metadata = {
   description:
-    "Cotización inteligente de productos de vidrio para fabricantes y distribuidores",
-  icons: [{ rel: "icon", url: "/favicon.ico" }],
-  title: "Glasify Lite - Cotizador Inteligente de Vidrios",
+    "Cotización inteligente de productos de aluminio y pvc arquitectónico para fabricantes y distribuidores",
+  icons: [ { rel: "icon", url: "/favicon.ico" } ],
+  title: "Glasify Lite - Cotizador Inteligente de productos de aluminio y pvc arquitectónico",
 };
 
 const geist = Geist({
   display: "swap",
-  subsets: ["latin"],
+  subsets: [ "latin" ],
   variable: "--font-geist-sans",
 });
 
 const inter = Inter({
   display: "swap",
-  subsets: ["latin"],
+  subsets: [ "latin" ],
   variable: "--font-inter-sans",
 });
 
 const lora = Lora({
   display: "swap",
-  subsets: ["latin"],
+  subsets: [ "latin" ],
   variable: "--font-lora-serif",
 });
 
 const firaCode = Fira_Code({
   display: "swap",
-  subsets: ["latin"],
+  subsets: [ "latin" ],
   variable: "--font-fira-code-mono",
 });
 
@@ -65,9 +50,6 @@
   // Fetch tenant config once at root level (Server Component)
   // This makes currency, locale, timezone available to all Client Components
   const tenantConfig = await getTenantConfig();
-
-  // Fetch branding config for theming
-  const branding = await api.tenantConfig.getBranding();
 
   return (
     <html
@@ -85,26 +67,12 @@
         <ReactScan />
         <BrandingProvider
           config={{
-            businessName: branding.businessName,
-            logoUrl: branding.logoUrl,
-            primaryColor: branding.primaryColor,
-            secondaryColor: branding.secondaryColor,
+            businessName: tenantConfig.businessName,
+            logoUrl: "/favicon.ico",
+            primaryColor: "#3b82f6",
+            secondaryColor: "#1e40af",
           }}
         >
-<<<<<<< HEAD
-          <SessionProvider>
-            <ThemeProvider
-              attribute="class"
-              defaultTheme="system"
-              disableTransitionOnChange
-              enableSystem
-            >
-              <TRPCReactProvider>{children}</TRPCReactProvider>
-              <Toaster expand position="bottom-right" richColors />
-            </ThemeProvider>
-          </SessionProvider>
-        </TenantConfigProvider>
-=======
           <TenantConfigProvider
             config={{
               currency: tenantConfig.currency,
@@ -121,8 +89,7 @@
             </SessionProvider>
           </TenantConfigProvider>
         </BrandingProvider>
->>>>>>> 2eeb1b14
-      </body>
-    </html>
+      </body >
+    </html >
   );
 }